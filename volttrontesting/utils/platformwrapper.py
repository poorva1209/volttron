--- conflicted
+++ resolved
@@ -581,10 +581,6 @@
     def _install_agent(self, wheel_file, start, vip_identity):
 
         self.logit('Creating channel for sending the agent.')
-<<<<<<< HEAD
-
-=======
->>>>>>> c236841b
         gevent.sleep(0.3)
         self.logit('calling control install agent.')
         self.logit("VOLTTRON_HOME SETTING: {}".format(
@@ -592,19 +588,9 @@
         env = self.env.copy()
         cmd = ['volttron-ctl', '-vv', 'install', wheel_file]
         if vip_identity:
-<<<<<<< HEAD
-            cmd = ['volttron-ctl', '-vv', 'install', wheel_file,
-               '--vip-identity', vip_identity]
-        res = subprocess.check_output(cmd, env=env)
-        assert res, "failed to install wheel:{}".format(wheel_file)
-        self.logit("Result of install agent")
-        self.logit(res)
-
-=======
             cmd.extend(['--vip-identity', vip_identity])
         res = subprocess.check_output(cmd, env=env)
         assert res, "failed to install wheel:{}".format(wheel_file)
->>>>>>> c236841b
         agent_uuid = res.split(' ')[-2]
         self.logit(agent_uuid)
 
