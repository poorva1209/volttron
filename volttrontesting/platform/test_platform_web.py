import logging

import gevent
from zmq.utils import jsonapi as json
import pytest
import requests
import os

logging.basicConfig(level=logging.DEBUG)
from volttrontesting.utils.build_agent import build_agent, build_agent_with_key

def _build_web_dir(vhome):
    """ Creates a web directory that can be served.

    The web directory will contain an index.html file that should be
    able to be retrieved.


    @param:str:
        The path to vhome or where it should be

    @return:tuple:
        The path to the web directory and the content of index.html.

    """
    webdir = os.path.join(vhome, "webdir")
    os.makedirs(webdir)
    html = """
        <html>
            <head>
                <title>Test Page</title>
            </head>
            <body>
                <h1>The body is good</h1>
            </body>
        </html>
        """
    with open(os.path.join(webdir, 'index.html'), 'w') as f:
        f.write(html)

    return webdir, html

@pytest.mark.web
def test_can_discover_key(volttron_instance1_web):

    vi = volttron_instance1_web
    assert vi.is_running()
    # must sleep because the web server takes a bit to get going.
    gevent.sleep(1)
    url = "{}/discovery/".format(vi.bind_web_address)
    res = requests.get(url)
    assert res.ok

    d = res.json()
    assert vi.publickey == d['serverkey']
    assert d['vip-address']


@pytest.mark.web
def test_register_route(volttron_instance1_web):
    vi = volttron_instance1_web
    assert vi.is_running()
    gevent.sleep(1)

    webdir, index_html = _build_web_dir(vi.volttron_home)
    agent = vi.build_agent(use_ipc=True)
    agent.vip.rpc.call('master.web',
<<<<<<< HEAD
                       'register_path_route', 'volttron.central',
                       '', webdir).get(timeout=5)
=======
                       'register_path_route', '', webdir).get(timeout=5)
>>>>>>> 55b0827a
    response = requests.get(vi.bind_web_address+"/index.html")
    assert index_html == response.text<|MERGE_RESOLUTION|>--- conflicted
+++ resolved
@@ -65,11 +65,7 @@
     webdir, index_html = _build_web_dir(vi.volttron_home)
     agent = vi.build_agent(use_ipc=True)
     agent.vip.rpc.call('master.web',
-<<<<<<< HEAD
                        'register_path_route', 'volttron.central',
                        '', webdir).get(timeout=5)
-=======
-                       'register_path_route', '', webdir).get(timeout=5)
->>>>>>> 55b0827a
     response = requests.get(vi.bind_web_address+"/index.html")
     assert index_html == response.text