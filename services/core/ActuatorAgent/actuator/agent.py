--- conflicted
+++ resolved
@@ -1,4 +1,4 @@
-# -*- coding: utf-8 -*- {{{
+	# -*- coding: utf-8 -*- {{{
 # vim: set fenc=utf-8 ft=python sw=4 ts=4 sts=4 et:
 
 # Copyright (c) 2015, Battelle Memorial Institute
@@ -123,13 +123,8 @@
 
             self._update_event = None
             self._device_states = {}
-<<<<<<< HEAD
                     
         @Core.periodic(heartbeat_interval)
-=======
-
-        @RPC.export
->>>>>>> 963451c6
         def heart_beat(self):
             _log.debug("sending heartbeat")
             self.vip.rpc.call(driver_vip_identity, 'heart_beat')
