--- conflicted
+++ resolved
@@ -93,7 +93,6 @@
             else:
                 self.MICROSECOND_SUPPORT = True
         
-
     def query(self, topic, start=None, end=None, skip=0,
                             count=None, order="FIRST_TO_LAST"):
         """This function should return the results of a query in the form:
@@ -174,13 +173,8 @@
         return '''REPLACE INTO data values(%s, %s, %s)'''
 
     def insert_topic_query(self):
-<<<<<<< HEAD
-        return '''INSERT INTO topics (topic_name) values (%s)'''
-
-=======
         return '''REPLACE INTO topics (topic_name) values (%s)'''
     
->>>>>>> ee5c44ce
     def get_topic_map(self):
         q = "SELECT topic_id, topic_name FROM topics;"
         rows = self.select(q, None)
