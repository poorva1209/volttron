<!doctype html>
<html>
    <head>
        <meta charset="utf-8">

        <title>VOLTTRON&trade; Central BETA</title>

        <!-- inject:css -->
        <link rel="stylesheet" href="css/normalize-1e9c0f3b.css">
        <link rel="stylesheet" href="css/app-08173da3.css">
        <!-- endinject -->
    </head>
    <body>
        <div id="app"></div>

        <!-- inject:js -->
<<<<<<< HEAD
        <script src="js/vendor-3ac3895b.js"></script>
        <script src="js/app-5d8ffe4a.js"></script>
=======
        <script src="js/vendor-9ef992a7.js"></script>
        <script src="js/app-0af19b22.js"></script>
>>>>>>> 66592a18
        <!-- endinject -->
    </body>
</html><|MERGE_RESOLUTION|>--- conflicted
+++ resolved
@@ -7,20 +7,15 @@
 
         <!-- inject:css -->
         <link rel="stylesheet" href="css/normalize-1e9c0f3b.css">
-        <link rel="stylesheet" href="css/app-08173da3.css">
+        <link rel="stylesheet" href="css/app-6bb8020a.css">
         <!-- endinject -->
     </head>
     <body>
         <div id="app"></div>
 
         <!-- inject:js -->
-<<<<<<< HEAD
-        <script src="js/vendor-3ac3895b.js"></script>
-        <script src="js/app-5d8ffe4a.js"></script>
-=======
         <script src="js/vendor-9ef992a7.js"></script>
         <script src="js/app-0af19b22.js"></script>
->>>>>>> 66592a18
         <!-- endinject -->
     </body>
 </html>