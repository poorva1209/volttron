'use strict';

var ACTION_TYPES = require('../constants/action-types');
var authorizationStore = require('../stores/authorization-store');
var dispatcher = require('../dispatcher');
var Store = require('../lib/store');


var _chartData = {};
var _showCharts = false;
var _chartTopics = {};

var chartStore = new Store();

chartStore.getPinnedCharts = function () {
    var pinnedCharts = [];

    for (var key in _chartData)
    {
        if (_chartData[key].hasOwnProperty("pinned") && _chartData[key].pinned === true)
        {
            pinnedCharts.push(_chartData[key]);
        }
    }

    return pinnedCharts;
};

chartStore.getLastError = function (uuid) {
    return _lastErrors[uuid] || null;
};

chartStore.getData = function () {
    return JSON.parse(JSON.stringify(_chartData));
}

chartStore.getPinned = function (chartKey) {
    return (_chartData.hasOwnProperty(chartKey) ? _chartData[chartKey].pinned : null);
}

chartStore.getType = function (chartKey) {
    var type = "line";

    if (_chartData.hasOwnProperty(chartKey))
    {
        if (_chartData[chartKey].hasOwnProperty("type"))
        {
            type = _chartData[chartKey].type;
        }
    }

    return type;
}

chartStore.getRefreshRate = function (chartKey) {
    return (_chartData.hasOwnProperty(chartKey) ? _chartData[chartKey].refreshInterval : null);
}

chartStore.showCharts = function () {

    var showCharts = _showCharts;

    _showCharts = false;

    return showCharts;
}

chartStore.getChartTopics = function (parentUuid) {
    
    var topics = [];

    if (_chartTopics.hasOwnProperty(parentUuid))
    {
        topics = JSON.parse(JSON.stringify(_chartTopics[parentUuid]));

        if (topics.length)
        {    
            if (_chartData !== {})
            {
                // Filter out any topics that are already in charts
                topics = topics.filter(function (topic) {

                    var topicInChart = false;

                    if (_chartData.hasOwnProperty(topic.name))
                    {
                        var path = _chartData[topic.name].series.find(function (item) {
                            return item.topic === topic.path;
                        });

                        topicInChart = (path ? true : false);
                    }

                    return !topicInChart;
                });
            }
        }
    }

    return topics;
}

chartStore.getTopicInCharts = function (topic, topicName)
{
    var itemInChart;

    if (_chartData.hasOwnProperty(topicName))
    {
        _chartData[topicName].series.find(function (series) {

            itemInChart = (series.topic === topic);

            return itemInChart;
        });
    }

    return itemInChart;
}

chartStore.dispatchToken = dispatcher.register(function (action) {
    switch (action.type) {

        case ACTION_TYPES.ADD_TO_CHART:             

            if (_chartData.hasOwnProperty(action.panelItem.name))
            {
                insertSeries(action.panelItem);
                chartStore.emitChange();
            }
            else
            {
                if (action.panelItem.hasOwnProperty("data"))
                {
                    // _chartData[action.panelItem.name] = JSON.parse(JSON.stringify(action.panelItem.data));
                    
                    var chartObj = {
                        refreshInterval: (action.panelItem.hasOwnProperty("refreshInterval") ? action.panelItem.refreshInterval :15000),
                        pinned: (action.panelItem.hasOwnProperty("pinned") ? action.panelItem.pinned : false),
                        type: (action.panelItem.hasOwnProperty("chartType") ? action.panelItem.chartType : "line"),
                        data: convertTimeToSeconds(action.panelItem.data),
                        chartKey: action.panelItem.name,
                        series: [ setChartItem(action.panelItem) ]
                    };

                    _chartData[action.panelItem.name] = chartObj;
                    chartStore.emitChange();
                }
            }

            break;

        case ACTION_TYPES.REMOVE_FROM_CHART:
            
            removeSeries(action.panelItem.name, action.panelItem.uuid);
            chartStore.emitChange();

            break;

        case ACTION_TYPES.REFRESH_CHART:

            removeSeries(action.item.name, action.item.uuid);
            insertSeries(action.item);
            chartStore.emitChange();

            break;

        case ACTION_TYPES.CHANGE_CHART_REFRESH:

            if (_chartData[action.chartKey].hasOwnProperty("refreshInterval"))
            {
                _chartData[action.chartKey].refreshInterval = action.rate;
            }

            chartStore.emitChange();

            break;

        case ACTION_TYPES.PIN_CHART:

            if (_chartData[action.chartKey].hasOwnProperty("pinned"))
            {
                _chartData[action.chartKey].pinned = !_chartData[action.chartKey].pinned;
            }
            else
            {
                _chartData[action.chartKey].pinned = true;   
            }

            chartStore.emitChange();

            break;

        case ACTION_TYPES.CHANGE_CHART_TYPE:

            if (_chartData[action.chartKey].type !== action.chartType)
            {
                _chartData[action.chartKey].type = action.chartType;
            }

            chartStore.emitChange();

            break;

        case ACTION_TYPES.SHOW_CHARTS:

            if (action.emitChange)
            {
                _showCharts = true;
                chartStore.emitChange();
            }

            break;

        case ACTION_TYPES.RECEIVE_CHART_TOPICS:
            _chartTopics = {};

            var chartTopics = JSON.parse(JSON.stringify(action.topics));

<<<<<<< HEAD
            _chartTopics[action.platform.uuid] = chartTopics;            
=======
            _chartTopics[action.platform.uuid] = chartTopics;

            // var filteredTopics = [];

            // _chartTopics[action.platform.uuid] = chartTopics.forEach(function (topic) {
            //     if (topic.path.indexOf("datalogger/platform/status") < 0)
            //     {
            //         var name = topicParts[topicParts.length - 2] + " / " + topicParts[topicParts.length - 1];

            //         var parentPath = topicParts[0];

            //         for (var i = 1; i < topicParts.length - 2; i++)
            //         {
            //             parentPath = parentPath + " > " + topicParts[i];
            //         }

            //         topic.name = name;
            //         topic.uuid = this.state.selectedTopic;
            //         topic.topic = this.state.selectedTopic;
            //         topic.pinned = (this.state.pin ? true : false);
            //         topic.parentPath = parentPath;
            //         topic.parentUuid = this.props.platform.uuid;

            //         filteredTopics.push(topic);
            //     }
            // });
>>>>>>> 72052961

            chartStore.emitChange();
            break;

        case ACTION_TYPES.REMOVE_CHART:

            var name = action.name;

            if (_chartData.hasOwnProperty(name))
            {
<<<<<<< HEAD
=======
                // _chartData[name].series.forEach(function (series) {
                //     if (series.hasOwnProperty("path"))
                //     {
                //         platformsPanelActionCreators.checkItem(series.path, false);
                //     }
                // });

>>>>>>> 72052961
                delete _chartData[name];

                chartStore.emitChange();
            }

            break;
    }

    function setChartItem(item) {

        var chartItem = {
            name: item.name,
            uuid: item.uuid,
            path: item.path,
            parentUuid: item.parentUuid,
            parentType: item.parentType,
            parentPath: item.parentPath,
            topic: item.topic
        }

        return chartItem;
    }

    function insertSeries(item) {

        var chartItems = _chartData[item.name].data.filter(function (datum) {
            return datum.uuid === item.uuid
        });

        if (chartItems.length === 0)
        {
            if (item.hasOwnProperty("data"))
            {
                _chartData[item.name].data = _chartData[item.name].data.concat(convertTimeToSeconds(item.data));
                _chartData[item.name].series.push(setChartItem(item));
            }
        }

    }

    function removeSeries(name, uuid) {

        if (_chartData[name].data.length > 0)
        {
            for (var i = _chartData[name].data.length - 1; i >= 0; i--)
            {
                if (_chartData[name].data[i].uuid === uuid)
                {
                    _chartData[name].data.splice(i, 1);
                }                    
            }

            for (var i = 0; i < _chartData[name].series.length; i++)
            {
                if (_chartData[name].series[i].uuid === uuid)
                {
                    _chartData[name].series.splice(i, 1);

                    break;
                }
            }
        }
    }

    function convertTimeToSeconds(data) {
        var dataList = [];

        for (var key in data)
        {
            var newItem = {};

            for (var skey in data[key])
            {
                var value = data[key][skey];

                if (typeof value === 'string')
                {
                    value = value.replace('+00:00', '');
                }
                
                if (skey === "0" && typeof value === 'string' &&
                    Date.parse(value + 'Z')) {
                    value = Date.parse(value + 'Z');
                    // initialState.xDates = true;
                }

                newItem[skey] = value;    
            }

            dataList.push(newItem);
        }

        return dataList;
    }
    
});



module.exports = chartStore;<|MERGE_RESOLUTION|>--- conflicted
+++ resolved
@@ -216,36 +216,7 @@
 
             var chartTopics = JSON.parse(JSON.stringify(action.topics));
 
-<<<<<<< HEAD
             _chartTopics[action.platform.uuid] = chartTopics;            
-=======
-            _chartTopics[action.platform.uuid] = chartTopics;
-
-            // var filteredTopics = [];
-
-            // _chartTopics[action.platform.uuid] = chartTopics.forEach(function (topic) {
-            //     if (topic.path.indexOf("datalogger/platform/status") < 0)
-            //     {
-            //         var name = topicParts[topicParts.length - 2] + " / " + topicParts[topicParts.length - 1];
-
-            //         var parentPath = topicParts[0];
-
-            //         for (var i = 1; i < topicParts.length - 2; i++)
-            //         {
-            //             parentPath = parentPath + " > " + topicParts[i];
-            //         }
-
-            //         topic.name = name;
-            //         topic.uuid = this.state.selectedTopic;
-            //         topic.topic = this.state.selectedTopic;
-            //         topic.pinned = (this.state.pin ? true : false);
-            //         topic.parentPath = parentPath;
-            //         topic.parentUuid = this.props.platform.uuid;
-
-            //         filteredTopics.push(topic);
-            //     }
-            // });
->>>>>>> 72052961
 
             chartStore.emitChange();
             break;
@@ -256,16 +227,7 @@
 
             if (_chartData.hasOwnProperty(name))
             {
-<<<<<<< HEAD
-=======
-                // _chartData[name].series.forEach(function (series) {
-                //     if (series.hasOwnProperty("path"))
-                //     {
-                //         platformsPanelActionCreators.checkItem(series.path, false);
-                //     }
-                // });
-
->>>>>>> 72052961
+
                 delete _chartData[name];
 
                 chartStore.emitChange();
