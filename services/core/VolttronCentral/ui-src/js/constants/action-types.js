--- conflicted
+++ resolved
@@ -26,11 +26,6 @@
 
     RECEIVE_PLATFORM_STATUSES: null,
     TOGGLE_PLATFORMS_PANEL: null,
-<<<<<<< HEAD
-    CLOSE_PLATFORMS_PANEL: null,
-    RESET_PLATFORMS_PANEL: null,
-=======
->>>>>>> fc42ebdc
 
     RECEIVE_AGENT_STATUSES: null,
     RECEIVE_DEVICE_STATUSES: null,
