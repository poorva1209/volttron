'use strict';

var React = require('react');
var Router = require('react-router');
var PlatformChart = require('./platform-chart');
// var Modal = require('./modal');
var modalActionCreators = require('../action-creators/modal-action-creators');
// var modalStore = require('../stores/modal-store');
var platformActionCreators = require('../action-creators/platform-action-creators');
var EditChartForm = require('./edit-chart-form');
var platformsStore = require('../stores/platforms-store');
var chartStore = require('../stores/platform-chart-store');
var statusIndicatorActionCreators = require('../action-creators/status-indicator-action-creators');
var platformManagerActionCreators = require('../action-creators/platform-manager-action-creators');

var PlatformCharts = React.createClass({
    getInitialState: function () {

        var vc = platformsStore.getVcInstance();

        var state = {
            platform: vc,
            chartData: chartStore.getData(),
            historianRunning: platformsStore.getHistorianRunning(vc),
            modalContent: null
        };

        return state;
    },
    componentDidMount: function () {
        chartStore.addChangeListener(this._onChartStoreChange);
        platformsStore.addChangeListener(this._onPlatformStoreChange);

        if (!this.state.platform)
        {
            platformManagerActionCreators.loadPlatforms();
        }
    },
    componentWillUnmount: function () {
        chartStore.removeChangeListener(this._onChartStoreChange);
        platformsStore.removeChangeListener(this._onPlatformStoreChange);
    },
    _onChartStoreChange: function () {
        this.setState({chartData: chartStore.getData()});
    },
    _onPlatformStoreChange: function () {

        var platform = this.state.platform;

        if (!platform)
        {
            platform = platformsStore.getVcInstance();

            if (platform)
            {
                this.setState({platform: platform});
            }
        }

        this.setState({historianRunning: platformsStore.getHistorianRunning(platform)});
    },
    _onAddChartClick: function (platform) {
<<<<<<< HEAD

        if (this.state.historianRunning)
        {
            platformActionCreators.loadChartTopics(this.state.platform);

=======

        if (this.state.historianRunning)
        {
            platformActionCreators.loadChartTopics(this.state.platform);

>>>>>>> a2df0c18
            modalActionCreators.openModal(<EditChartForm platform={this.state.platform}/>);            
        }
        else
        {
            var message = "Charts can't be added. The historian agent is unavailable."
            statusIndicatorActionCreators.openStatusIndicator("error", message);
        }
<<<<<<< HEAD
=======
    },
    _onDeleteChartClick: function (platform, chart) {
        modalActionCreators.openModal(
            <ConfirmForm
                targetArea="charts"
                promptTitle="Delete chart"
                promptText={'Delete ' + chart.type + ' chart for ' + chart.topic + '?'}
                confirmText="Delete"
                onConfirm={platformActionCreators.deleteChart.bind(null, platform, chart)}>
            </ConfirmForm>
        );
>>>>>>> a2df0c18
    },
    // _onDeleteChartClick: function (platform, chart) {
    //     modalActionCreators.openModal(
    //         <ConfirmForm
    //             targetArea="charts"
    //             promptTitle="Delete chart"
    //             promptText={'Delete ' + chart.type + ' chart for ' + chart.topic + '?'}
    //             confirmText="Delete"
    //             onConfirm={platformActionCreators.deleteChart.bind(null, platform, chart)}>
    //         </ConfirmForm>
    //     );
    // },
    render: function () {

        var chartData = this.state.chartData; 

        var platformCharts = [];

        for (var key in chartData)
        {
            if (chartData[key].data.length > 0)
            {
                var platformChart = <PlatformChart key={key} chart={chartData[key]} chartKey={key} hideControls={false}/>
                platformCharts.push(platformChart);
            }
        }

        if (platformCharts.length === 0)
        {
            var noCharts = <p className="empty-help">No charts have been loaded.</p>
            platformCharts.push(noCharts);
        }

        return (                
            <div className="view">
                <div className="absolute_anchor">
                    <div className="view__actions">
                        <button
                            className="button"
                            onClick={this._onAddChartClick.bind(null, this.state.platform)}
                        >
                            Add chart
                        </button>
                    </div>
                    <h2>Charts</h2>
                    {platformCharts}                        
                </div>
            </div>
        );
    },
});

module.exports = PlatformCharts;<|MERGE_RESOLUTION|>--- conflicted
+++ resolved
@@ -60,28 +60,18 @@
         this.setState({historianRunning: platformsStore.getHistorianRunning(platform)});
     },
     _onAddChartClick: function (platform) {
-<<<<<<< HEAD
 
         if (this.state.historianRunning)
         {
             platformActionCreators.loadChartTopics(this.state.platform);
 
-=======
-
-        if (this.state.historianRunning)
-        {
-            platformActionCreators.loadChartTopics(this.state.platform);
-
->>>>>>> a2df0c18
-            modalActionCreators.openModal(<EditChartForm platform={this.state.platform}/>);            
+            modalActionCreators.openModal(<EditChartForm platform={this.state.platform}/>);
         }
         else
         {
             var message = "Charts can't be added. The historian agent is unavailable."
             statusIndicatorActionCreators.openStatusIndicator("error", message);
         }
-<<<<<<< HEAD
-=======
     },
     _onDeleteChartClick: function (platform, chart) {
         modalActionCreators.openModal(
@@ -93,7 +83,20 @@
                 onConfirm={platformActionCreators.deleteChart.bind(null, platform, chart)}>
             </ConfirmForm>
         );
->>>>>>> a2df0c18
+    },
+    _onAddChartClick: function (platform) {
+
+        if (this.state.historianRunning)
+        {
+            platformActionCreators.loadChartTopics(this.state.platform);
+
+            modalActionCreators.openModal(<EditChartForm platform={this.state.platform}/>);
+        }
+        else
+        {
+            var message = "Charts can't be added. The historian agent is unavailable."
+            statusIndicatorActionCreators.openStatusIndicator("error", message);
+        }
     },
     // _onDeleteChartClick: function (platform, chart) {
     //     modalActionCreators.openModal(
@@ -127,7 +130,7 @@
             platformCharts.push(noCharts);
         }
 
-        return (                
+        return (
             <div className="view">
                 <div className="absolute_anchor">
                     <div className="view__actions">
@@ -139,7 +142,7 @@
                         </button>
                     </div>
                     <h2>Charts</h2>
-                    {platformCharts}                        
+                    {platformCharts}
                 </div>
             </div>
         );
