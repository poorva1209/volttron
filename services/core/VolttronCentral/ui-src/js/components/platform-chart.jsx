--- conflicted
+++ resolved
@@ -67,14 +67,14 @@
           // platformActionCreators.deleteChart.bind(null, platform, chart);
           modalActionCreators.closeModal();
 
-          this.props.chart.series.forEach(function (series) {            
+          this.props.chart.series.forEach(function (series) {
               if (series.hasOwnProperty("path"))
               {
                   platformsPanelActionCreators.checkItem(series.path, false);
               }
           });
 
-          platformChartActionCreators.removeChart(this.props.chartKey);      
+          platformChartActionCreators.removeChart(this.props.chartKey);
         }
 
         modalActionCreators.openModal(
@@ -86,7 +86,7 @@
                 confirmText="Delete"
                 onConfirm={deleteChart.bind(this)}>
             </ConfirmForm>
-        );        
+        );
     },
     render: function () {
         var chartData = this.props.chart; 
@@ -103,30 +103,26 @@
               </div>
             );
         }
-        
+
         if (chartData)
         {
             if (chartData.data.length > 0)
             {
                 platformChart = (
                   <div className="platform-chart with-3d-shadow with-transitions absolute_anchor">
-                      <label className="chart-title">{chartData.data[0].name}</label>  
-                      {removeButton}                    
+                      <label className="chart-title">{chartData.data[0].name}</label>
+                      {removeButton}
                       <div>
                           <div className='viz'>        
                               { chartData.data.length != 0 ? 
                                     <GraphLineChart 
                                         key={this.props.chartKey}
-                                        data={chartData.data} 
+                                        data={chartData.data}
                                         name={this.props.chartKey}
                                         hideControls={this.props.hideControls}
                                         refreshInterval={this.props.chart.refreshInterval}
                                         pinned={this.props.chart.pinned}
-<<<<<<< HEAD
                                         chartType={this.props.chart.type} /> : null }
-=======
-                                        type={this.props.chart.type} /> : null }
->>>>>>> a2df0c18
                           </div>
 
                           <br/>
@@ -152,11 +148,7 @@
       // state.type = platformChartStore.getType(this.props.name);
       state.lineChart = null;
       state.pinned = this.props.pinned;
-<<<<<<< HEAD
       state.chartType = this.props.chartType;
-=======
-      state.type = this.props.type;
->>>>>>> a2df0c18
       state.showTaptip = false;
       state.taptipX = 0;
       state.taptipY = 0;
@@ -422,7 +414,7 @@
       d3.select('#' + elementParent)
         .datum(data)
         .call(this.lineChart);
-      nv.utils.windowResize(function() { 
+      nv.utils.windowResize(function() {
         if (this.lineChart)
         {
            this.lineChart.update();
