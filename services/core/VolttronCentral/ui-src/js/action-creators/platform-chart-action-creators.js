--- conflicted
+++ resolved
@@ -61,20 +61,14 @@
                 .catch(rpc.Error, function (error) {
 
                     var message = "Unable to update chart: " + error.message;
-<<<<<<< HEAD
                     var orientation;
-=======
->>>>>>> e2918d1f
 
                     if (error.code === -32602)
                     {
                         if (error.message === "historian unavailable")
                         {
                             message = "Unable to update chart: The historian agent is unavailable.";
-<<<<<<< HEAD
                             orientation = "center";
-=======
->>>>>>> e2918d1f
                         }
                     }
                     else
@@ -85,18 +79,11 @@
                         if (!historianRunning)
                         {
                             message = "Unable to update chart: The historian agent is unavailable.";
-<<<<<<< HEAD
                             orientation = "center";
                         }
                     }
 
                     handle401(error, message, null, orientation);
-=======
-                        }
-                    }
-
-                    handle401(error, message);
->>>>>>> e2918d1f
                 });
 		});
 
@@ -146,20 +133,14 @@
             .catch(rpc.Error, function (error) {
 
                 var message = "Unable to load chart: " + error.message;
-<<<<<<< HEAD
                 var orientation;
-=======
->>>>>>> e2918d1f
 
                 if (error.code === -32602)
                 {
                     if (error.message === "historian unavailable")
                     {
                         message = "Unable to load chart: The historian agent is not available.";
-<<<<<<< HEAD
                         orientation = "center";
-=======
->>>>>>> e2918d1f
                     }
                 }
                 else
@@ -170,20 +151,13 @@
                     if (!historianRunning)
                     {
                         message = "Unable to load chart: The historian agent is not available.";
-<<<<<<< HEAD
                         orientation = "center";
-=======
->>>>>>> e2918d1f
                     }
                 }
 
                 platformsPanelActionCreators.checkItem(panelItem.path, false);
-<<<<<<< HEAD
                 handle401(error, message, null, orientation);
-=======
-                handle401(error, message);
->>>>>>> e2918d1f
-            });
+           });
     },
     removeFromChart: function(panelItem) {
 
@@ -212,12 +186,8 @@
     }
 };
 
-<<<<<<< HEAD
 function handle401(error, message, highlight, orientation) {
-=======
-function handle401(error, message) {
->>>>>>> e2918d1f
-    if ((error.code && error.code === 401) || (error.response && error.response.status === 401)) {
+   if ((error.code && error.code === 401) || (error.response && error.response.status === 401)) {
         dispatcher.dispatch({
             type: ACTION_TYPES.RECEIVE_UNAUTHORIZED,
             error: error,
@@ -226,13 +196,6 @@
         dispatcher.dispatch({
             type: ACTION_TYPES.CLEAR_AUTHORIZATION,
         });
-<<<<<<< HEAD
-=======
-    }
-    else
-    {
-        statusIndicatorActionCreators.openStatusIndicator("error", message);
->>>>>>> e2918d1f
     }
     else
     {
