'use strict';

var ACTION_TYPES = require('../constants/action-types');
var authorizationStore = require('../stores/authorization-store');
var platformsStore = require('../stores/platforms-store');
var dispatcher = require('../dispatcher');
var rpc = require('../lib/rpc');
var statusIndicatorActionCreators = require('../action-creators/status-indicator-action-creators');

var platformActionCreators = {
    loadPlatform: function (platform) {
        platformActionCreators.loadAgents(platform);
        platformActionCreators.loadCharts(platform);
    },
    clearPlatformError: function (platform) {
        dispatcher.dispatch({
            type: ACTION_TYPES.CLEAR_PLATFORM_ERROR,
            platform: platform,
        });
    },
    loadAgents: function (platform) {
        var authorization = authorizationStore.getAuthorization();

        new rpc.Exchange({
            method: 'platforms.uuid.' + platform.uuid + '.list_agents',
            authorization: authorization,
        }).promise
            .then(function (agentsList) {
                platform.agents = agentsList;

                dispatcher.dispatch({
                    type: ACTION_TYPES.RECEIVE_PLATFORM,
                    platform: platform,
                });

                if (!agentsList.length) { return; }

                new rpc.Exchange({
                    method: 'platforms.uuid.' + platform.uuid + '.status_agents',
                    authorization: authorization,
                }).promise
                    .then(function (agentStatuses) {
                        platform.agents.forEach(function (agent) {
                            if (!agentStatuses.some(function (status) {
                                if (agent.uuid === status.uuid) {
                                    agent.actionPending = false;
                                    agent.process_id = status.process_id;
                                    agent.return_code = status.return_code;

                                    return true;
                                }
                            })) {
                                agent.actionPending = false;
                                agent.process_id = null;
                                agent.return_code = null;
                            }

                        });

                        dispatcher.dispatch({
                            type: ACTION_TYPES.RECEIVE_PLATFORM,
                            platform: platform,
                        });
                    });
            })
            .catch(rpc.Error, handle401);
    },
    startAgent: function (platform, agent) {
        var authorization = authorizationStore.getAuthorization();

        agent.actionPending = true;

        dispatcher.dispatch({
            type: ACTION_TYPES.RECEIVE_PLATFORM,
            platform: platform,
        });

        new rpc.Exchange({
            method: 'platforms.uuid.' + platform.uuid + '.start_agent',
            params: [agent.uuid],
            authorization: authorization,
        }).promise
            .then(function (status) {
                agent.process_id = status.process_id;
                agent.return_code = status.return_code;
            })
            .catch(rpc.Error, handle401)
            .finally(function () {
                agent.actionPending = false;

                dispatcher.dispatch({
                    type: ACTION_TYPES.RECEIVE_PLATFORM,
                    platform: platform,
                });
            });
    },
    stopAgent: function (platform, agent) {
        var authorization = authorizationStore.getAuthorization();

        agent.actionPending = true;

        dispatcher.dispatch({
            type: ACTION_TYPES.RECEIVE_PLATFORM,
            platform: platform,
        });

        new rpc.Exchange({
            method: 'platforms.uuid.' + platform.uuid + '.stop_agent',
            params: [agent.uuid],
            authorization: authorization,
        }).promise
            .then(function (status) {
                agent.process_id = status.process_id;
                agent.return_code = status.return_code;
            })
            .catch(rpc.Error, handle401)
            .finally(function () {
                agent.actionPending = false;

                dispatcher.dispatch({
                    type: ACTION_TYPES.RECEIVE_PLATFORM,
                    platform: platform,
                });
            });
    },
    removeAgent: function (platform, agent) {
        var authorization = authorizationStore.getAuthorization();

        agent.actionPending = true;
        

        dispatcher.dispatch({
            type: ACTION_TYPES.CLOSE_MODAL,
        });

        dispatcher.dispatch({
            type: ACTION_TYPES.RECEIVE_PLATFORM,
            platform: platform,
        });

        var methodStr = 'platforms.uuid.' + platform.uuid + '.remove_agent';
        var agentId = [agent.uuid];
        
        new rpc.Exchange({
            method: methodStr,
            params: agentId,
            authorization: authorization,
        }).promise
            .then(function (result) {
                
                if (result.error) {
                    dispatcher.dispatch({
                        type: ACTION_TYPES.RECEIVE_PLATFORM_ERROR,
                        platform: platform,
                        error: result.error,
                    });
                }
                else
                {
                    platformActionCreators.loadPlatform(platform);
                }
            })
            .catch(rpc.Error, handle401);
    },
    installAgents: function (platform, files) {
        platformActionCreators.clearPlatformError(platform);

        var authorization = authorizationStore.getAuthorization();

        new rpc.Exchange({
            method: 'platforms.uuid.' + platform.uuid + '.install',
            params: { files: files },
            authorization: authorization,
        }).promise
            .then(function (results) {
                var errors = [];

                results.forEach(function (result) {
                    if (result.error) {
                        errors.push(result.error);
                    }
                });

                if (errors.length) {
                    dispatcher.dispatch({
                        type: ACTION_TYPES.RECEIVE_PLATFORM_ERROR,
                        platform: platform,
                        error: errors.join('\n'),
                    });
                }

                if (errors.length !== files.length) {
                    platformActionCreators.loadPlatform(platform);
                }
            })
            .catch(rpc.Error, handle401);
    },
    loadChartTopics: function (platform) {
        var authorization = authorizationStore.getAuthorization();

        new rpc.Exchange({
            method: 'historian.get_topic_list',
            authorization: authorization,
        }).promise
            .then(function (topics) {
                
                // var topicsList = topics.map(function (topic, index) {
                //     return { path: topic, label: getLabelFromTopic(topic), key: index};
                // });

                var filteredTopics = [];

                topics.forEach(function (topic, index) {
                    
                    if (topic.indexOf("datalogger/platform/status") < 0) // ignore -- they're local platform topics that are in 
                    {                                                      // the list twice, also at datalogger/platform/<uuid>
                        var item = {};
                        var topicParts = topic.split("/");

                        if (topicParts.length > 2)
                        {
                            var name;
                            var parentPath;
                            var label;
                            // var name;

<<<<<<< HEAD
                            if (topic.indexOf("datalogger/platforms") > -1) // if a platform instance
=======
                            if (topic.indexOf("datalogger/platform") > -1) // if a platform instance
>>>>>>> a2df0c18
                            {
                                var platformUuid = topicParts[2];
                                var platform = platformsStore.getPlatform(platformUuid);
                                parentPath = (platform ? platform.name : "Unknown Platform");
                                label = topicParts[topicParts.length - 2] + "/" + topicParts[topicParts.length - 1] + " (" + parentPath + ")";
                                name = topicParts[topicParts.length - 2] + " / " + topicParts[topicParts.length - 1]; // the name is the 
                                                                                                                    // last two path parts
                            }                                                                                      // ex.: times_percent / idle
                            else // else a device point
                            {
                                parentPath = topicParts[0];

                                for (var i = 1; i < topicParts.length - 1; i++)
                                {
                                    parentPath = parentPath + " > " + topicParts[i];
                                }

                                label = topicParts[topicParts.length - 1] + " (" + parentPath + ")";
                                name = topicParts[topicParts.length - 1]; // the name is the column name
                            }
                            
                            item.path = topic;
                            item.label = label;
                            item.key = index;
                            item.name = name;
                            // item.uuid = this.state.selectedTopic;
                            // item.topic = this.state.selectedTopic;
                            // item.pinned = (this.state.pin ? true : false);
                            item.parentPath = parentPath;
                            // item.parentUuid = this.props.platform.uuid;

                            filteredTopics.push(item);
                        }
                    }                
                });

                dispatcher.dispatch({
                    type: ACTION_TYPES.RECEIVE_CHART_TOPICS,
                    platform: platform,
                    topics: filteredTopics
                });
            })
            .catch(rpc.Error, function (error) {
                
                var message = error.message;

                if (error.code === -32602)
                {
                    if (error.message === "historian unavailable")
                    {
                        message = "Charts can't be added. The historian agent is unavailable."
                    }
                }

                statusIndicatorActionCreators.openStatusIndicator("error", message);
                handle401(error);
            });     
    },
    loadCharts: function (platform) {
        var authorization = authorizationStore.getAuthorization();

        new rpc.Exchange({
            method: 'platforms.uuid.' + platform.uuid + '.get_setting',
            params: { key: 'charts' },
            authorization: authorization,
        }).promise
            .then(function (charts) {

                var notifyRouter = false;

                charts.forEach(function (chart) {
                    platformChartActionCreators.addToChart(chart, notifyRouter);
                });

                // if (charts && charts.length) {
                //     platform.charts = charts;
                // } else {
                //     platform.charts = [];
                // }

                // dispatcher.dispatch({
                //     type: ACTION_TYPES.RECEIVE_PLATFORM,
                //     platform: platform,
                // });



                dispatcher.dispatch({
                    type: ACTION_TYPES.ADD_TO_CHART,
                    chart: charts,
                });
            })
            .catch(rpc.Error, function (error) {

                statusIndicatorActionCreators.openStatusIndicator("error", error.message + ": Unable to load charts.");

                handle401(error);
            });
    },
    getTopicData: function (platform, topic) {
        var authorization = authorizationStore.getAuthorization();

        new rpc.Exchange({
            method: 'platforms.uuid.' + platform.uuid + '.historian.query',
            params: {
                topic: topic,
                count: 20,
                order: 'LAST_TO_FIRST',
            },
            authorization: authorization,
        }).promise
            .then(function (result) {
                dispatcher.dispatch({
                    type: ACTION_TYPES.RECEIVE_PLATFORM_TOPIC_DATA,
                    platform: platform,
                    topic: topic,
                    data: result.values,
                });
            })
            .catch(rpc.Error, handle401);
    },
    saveChart: function (platform, oldChart, newChart) {
        var authorization = authorizationStore.getAuthorization();
        var newCharts;

        if (!oldChart) {
            // newCharts = platform.charts.concat([newChart]);
            newCharts = [newChart];
        } else {
            newCharts = platform.charts.map(function (chart) {
                if (chart === oldChart) {
                    return newChart;
                }

                return chart;
            });
        }

        new rpc.Exchange({
            method: 'platforms.uuid.' + platform.uuid + '.set_setting',
            params: { key: 'charts', value: newCharts },
            authorization: authorization,
        }).promise
            .then(function () {

                // platform.charts = newCharts;

                // dispatcher.dispatch({
                //     type: ACTION_TYPES.CLOSE_MODAL,
                // });

                // dispatcher.dispatch({
                //     type: ACTION_TYPES.RECEIVE_PLATFORM,
                //     platform: platform,
                // });
            });
    },
    deleteChart: function (platform, chartToDelete) {
        var authorization = authorizationStore.getAuthorization();

        var newCharts = platform.charts.filter(function (chart) {
            return (chart !== chartToDelete);
        });

        new rpc.Exchange({
            method: 'platforms.uuid.' + platform.uuid + '.set_setting',
            params: { key: 'charts', value: newCharts },
            authorization: authorization,
        }).promise
            .then(function () {
                platform.charts = newCharts;

                dispatcher.dispatch({
                    type: ACTION_TYPES.CLOSE_MODAL,
                });

                dispatcher.dispatch({
                    type: ACTION_TYPES.RECEIVE_PLATFORM,
                    platform: platform,
                });
            });
    },
};

function handle401(error) {
    if (error.code && error.code === 401) {
        dispatcher.dispatch({
            type: ACTION_TYPES.RECEIVE_UNAUTHORIZED,
            error: error,
        });

        platformActionCreators.clearAuthorization();
    }
}

module.exports = platformActionCreators;<|MERGE_RESOLUTION|>--- conflicted
+++ resolved
@@ -203,7 +203,7 @@
             authorization: authorization,
         }).promise
             .then(function (topics) {
-                
+
                 // var topicsList = topics.map(function (topic, index) {
                 //     return { path: topic, label: getLabelFromTopic(topic), key: index};
                 // });
@@ -211,8 +211,8 @@
                 var filteredTopics = [];
 
                 topics.forEach(function (topic, index) {
-                    
-                    if (topic.indexOf("datalogger/platform/status") < 0) // ignore -- they're local platform topics that are in 
+
+                    if (topic.indexOf("datalogger/platform/status") < 0) // ignore -- they're local platform topics that are in
                     {                                                      // the list twice, also at datalogger/platform/<uuid>
                         var item = {};
                         var topicParts = topic.split("/");
@@ -224,17 +224,13 @@
                             var label;
                             // var name;
 
-<<<<<<< HEAD
                             if (topic.indexOf("datalogger/platforms") > -1) // if a platform instance
-=======
-                            if (topic.indexOf("datalogger/platform") > -1) // if a platform instance
->>>>>>> a2df0c18
                             {
                                 var platformUuid = topicParts[2];
                                 var platform = platformsStore.getPlatform(platformUuid);
                                 parentPath = (platform ? platform.name : "Unknown Platform");
                                 label = topicParts[topicParts.length - 2] + "/" + topicParts[topicParts.length - 1] + " (" + parentPath + ")";
-                                name = topicParts[topicParts.length - 2] + " / " + topicParts[topicParts.length - 1]; // the name is the 
+                                name = topicParts[topicParts.length - 2] + " / " + topicParts[topicParts.length - 1]; // the name is the
                                                                                                                     // last two path parts
                             }                                                                                      // ex.: times_percent / idle
                             else // else a device point
@@ -249,7 +245,7 @@
                                 label = topicParts[topicParts.length - 1] + " (" + parentPath + ")";
                                 name = topicParts[topicParts.length - 1]; // the name is the column name
                             }
-                            
+
                             item.path = topic;
                             item.label = label;
                             item.key = index;
@@ -262,7 +258,7 @@
 
                             filteredTopics.push(item);
                         }
-                    }                
+                    }
                 });
 
                 dispatcher.dispatch({
@@ -272,7 +268,7 @@
                 });
             })
             .catch(rpc.Error, function (error) {
-                
+
                 var message = error.message;
 
                 if (error.code === -32602)
@@ -285,7 +281,7 @@
 
                 statusIndicatorActionCreators.openStatusIndicator("error", message);
                 handle401(error);
-            });     
+            });
     },
     loadCharts: function (platform) {
         var authorization = authorizationStore.getAuthorization();
