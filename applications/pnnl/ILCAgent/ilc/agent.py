--- conflicted
+++ resolved
@@ -669,7 +669,6 @@
             else:
                 self.power_data_count += 1
 
-<<<<<<< HEAD
             smoothing_constant = 4.4/ (self.power_data_count + 1)
             window_power = 0
 
@@ -681,7 +680,6 @@
             _log.debug('Reported time: ' + str(now))
             _log.info('Current ilc load: {}'.format(self.average_power))
             _log.info('Current window load: {}'.format(window_power))
-=======
             smoothing_constant = 2.0 / (self.power_data_count + 1.0)
             average_power = 0
             power_sort = list(self.bldg_power)
@@ -691,7 +689,6 @@
 
             _log.debug('Reported time: '+str(now))
             _log.info('Current load: {}'.format(average_power))
->>>>>>> 270b7d3d
 
             if self.reset_curtail_count_time is not None:
                 if self.reset_curtail_count_time <= now:
