language: python

dist: trusty
sudo: required

before_install:
  - sudo apt-get update -qq
  - sudo apt-get install -y build-essential python-dev openssl libssl-dev libevent-dev
  #- ./services/core/MongodbHistorian/tests/mongosetup.sh

install:
  - python2 bootstrap.py

script: scripts/run-tests.sh

<<<<<<< HEAD
notifications:
  email:
    - craig.allwardt@pnnl.gov
    - zachary.beech@pnnl.gov
=======
#notifications:
#  email:
#    - craig.allwardt@pnnl.gov
#    - zachary.beech@pnnl.gov
>>>>>>> 1184a680
#    recipients:
#      - craig.allwardt@pnnl.gov
      #- zachary.beech@pnnl.gov
      #- jereme.haack@pnnl.gov
      #- kyle.monson@pnnl.gov
      #- joseph.chapman@pnnl.gov
      #- poorva.sharma@pnnl.gov
      #- michael.roup@pnnl.gov
      #- bora.akyol@pnnl.gov
      #- robert.lutes@pnnl.gov
#      on_success: change
#      on_failure: change

#language: python
#matrix:
#  include:
#    - python: "2.7"
#      env: TEST_SUITE=suite_2_7
# script: env/bin/python<|MERGE_RESOLUTION|>--- conflicted
+++ resolved
@@ -13,17 +13,10 @@
 
 script: scripts/run-tests.sh
 
-<<<<<<< HEAD
-notifications:
-  email:
-    - craig.allwardt@pnnl.gov
-    - zachary.beech@pnnl.gov
-=======
 #notifications:
 #  email:
 #    - craig.allwardt@pnnl.gov
 #    - zachary.beech@pnnl.gov
->>>>>>> 1184a680
 #    recipients:
 #      - craig.allwardt@pnnl.gov
       #- zachary.beech@pnnl.gov
