--- conflicted
+++ resolved
@@ -224,13 +224,7 @@
     elif cert_type == 'creator':
         verified = auth.sign_as_creator(agent_package, 'creator', files, certsobj = certsobj)
     elif cert_type == 'initiator':
-<<<<<<< HEAD
         verified = auth.sign_as_initiator(agent_package, 'initiator', files, certsobj = certsobj)
-    elif cert_type == 'platform':
-        verified = auth.sign_as_platform(agent_package, 'platform', files)
-=======
-        verified = auth.sign_as_initiator(agent_package, 'initiator', files)
->>>>>>> 131015f5
     elif cert_type == 'platform':
         verified = auth.sign_as_platform(agent_package, 'platform', files)
     else:
