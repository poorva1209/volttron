# -*- coding: utf-8 -*- {{{
# vim: set fenc=utf-8 ft=python sw=4 ts=4 sts=4 et:

# Copyright (c) 2016, Battelle Memorial Institute
# All rights reserved.
#
# Redistribution and use in source and binary forms, with or without
# modification, are permitted provided that the following conditions
# are met:
#
# 1. Redistributions of source code must retain the above copyright
#    notice, this list of conditions and the following disclaimer.
# 2. Redistributions in binary form must reproduce the above copyright
#    notice, this list of conditions and the following disclaimer in
#    the documentation and/or other materials provided with the
#    distribution.
#
# THIS SOFTWARE IS PROVIDED BY THE COPYRIGHT HOLDERS AND CONTRIBUTORS
# "AS IS" AND ANY EXPRESS OR IMPLIED WARRANTIES, INCLUDING, BUT NOT
# LIMITED TO, THE IMPLIED WARRANTIES OF MERCHANTABILITY AND FITNESS FOR
# A PARTICULAR PURPOSE ARE DISCLAIMED. IN NO EVENT SHALL THE COPYRIGHT
# OWNER OR CONTRIBUTORS BE LIABLE FOR ANY DIRECT, INDIRECT, INCIDENTAL,
# SPECIAL, EXEMPLARY, OR CONSEQUENTIAL DAMAGES (INCLUDING, BUT NOT
# LIMITED TO, PROCUREMENT OF SUBSTITUTE GOODS OR SERVICES; LOSS OF USE,
# DATA, OR PROFITS; OR BUSINESS INTERRUPTION) HOWEVER CAUSED AND ON ANY
# THEORY OF LIABILITY, WHETHER IN CONTRACT, STRICT LIABILITY, OR TORT
# (INCLUDING NEGLIGENCE OR OTHERWISE) ARISING IN ANY WAY OUT OF THE USE
# OF THIS SOFTWARE, EVEN IF ADVISED OF THE POSSIBILITY OF SUCH DAMAGE.
#
# The views and conclusions contained in the software and documentation
# are those of the authors and should not be interpreted as representing
# official policies, either expressed or implied, of the FreeBSD
# Project.
#
# This material was prepared as an account of work sponsored by an
# agency of the United States Government.  Neither the United States
# Government nor the United States Department of Energy, nor Battelle,
# nor any of their employees, nor any jurisdiction or organization that
# has cooperated in the development of these materials, makes any
# warranty, express or implied, or assumes any legal liability or
# responsibility for the accuracy, completeness, or usefulness or any
# information, apparatus, product, software, or process disclosed, or
# represents that its use would not infringe privately owned rights.
#
# Reference herein to any specific commercial product, process, or
# service by trade name, trademark, manufacturer, or otherwise does not
# necessarily constitute or imply its endorsement, recommendation, or
# favoring by the United States Government or any agency thereof, or
# Battelle Memorial Institute. The views and opinions of authors
# expressed herein do not necessarily state or reflect those of the
# United States Government or any agency thereof.
#
# PACIFIC NORTHWEST NATIONAL LABORATORY
# operated by BATTELLE for the UNITED STATES DEPARTMENT OF ENERGY
# under Contract DE-AC05-76RL01830
# }}}

from __future__ import absolute_import

import logging
import os

import gevent
from gevent.fileobject import FileObject
from zmq import green as zmq
from zmq.utils import jsonapi

from .. platform.vip.agent import (Agent, Core)
from volttron.platform import get_data_dir
from volttron.utils.persistance import load_create_store
from .agent import utils
from .vip.agent.subsystems.pubsub import ProtectedPubSubTopics


__version__ = '0.0.1'

_log = logging.getLogger(__name__)

# A store key that is used to hold publish/subscribe tuples.
EX_ADDR_KEY = "external_addresses"


class PubSubHubService(Agent):
    def __init__(self, protected_topics_file, backend, frontend, *args,
                 **kwargs):
        super(PubSubHubService, self).__init__(*args, **kwargs)
        self._protected_topics_file = os.path.abspath(protected_topics_file)
        self._backend_address = backend
        self._frontend_address = frontend
        self._sockets = {}
        self.vip.rpc.export(self.add_hub, 'add_hub')
        self.vip.rpc.export(self.get_hubs, 'get_hubs')
        self._extsubscriptionloops = []
        self._store = load_create_store(
            os.path.join(get_data_dir('pubsubhub'), "externalhub.store"))

        if EX_ADDR_KEY not in self._store:
            self._store[EX_ADDR_KEY] = set()
            self._store.sync()

    @Core.receiver('onstart')
    def setup_agent(self, sender, **kwargs):
        self._read_protected_topics_file()
        self.core.spawn(utils.watch_file, self._protected_topics_file,
                        self._read_protected_topics_file)
        self.vip.pubsub.add_bus('')
        self._pubhub = gevent.spawn(self._start_pubhub)

        _log.debug('BACKEND ADDRESS: {}'.format(self._backend_address))
        _log.debug('FRONTEND ADDRESS: {}'.format(self._frontend_address))
<<<<<<< HEAD
        for be, fe in self._store[EX_ADDR_KEY]:
            _log.debug('Adding hub: {} {}'.format(be, fe))
            self.add_hub(be, fe)
=======
        if self._backend_address == 'tcp://127.0.0.1:5000':
            self.add_hub('tcp://127.0.0.2:5000', 'tcp://127.0.0.2:5001')
            self.add_hub('tcp://127.0.0.3:5000', 'tcp://127.0.0.3:5001')
        elif self._backend_address == 'tcp://127.0.0.2:5000':
            self.add_hub('tcp://127.0.0.1:5000', 'tcp://127.0.0.1:5001')
            self.add_hub('tcp://127.0.0.3:5000', 'tcp://127.0.0.3:5001')
        else:
            self.add_hub('tcp://127.0.0.1:5000', 'tcp://127.0.0.1:5001')
            self.add_hub('tcp://127.0.0.2:5000', 'tcp://127.0.0.2:5001')
>>>>>>> 7196c509

    def get_hubs(self):
        """ RPC method to retireve a list of tuples for connected hubs.

        :return:
            list of tuples (pub, sub) addresses that have been connected to.
        """
        return self._external_addresses.keys()

    def add_hub(self, publish_address, subscribe_address):
        """ RPC method that allows the PubSubHub to have another connection

        :param publish_address:
        :param subscribe_address:
        :return:
        """

        key = (publish_address, subscribe_address)
        if key in self._store[EX_ADDR_KEY] and self._sockets.get(key):
            _log.debug('Socket already connected to {}'
                       .format(key))
        else:
            _log.debug('Connecting to hub {}.'.format(key))
            context = zmq.Context.instance()
            backend = context.socket(zmq.PUB)
            #backend.connect(publish_address)
            backend.connect(subscribe_address)
            _log.debug('Connecting to external subscribe address {}.'.format(subscribe_address))
            frontend = context.socket(zmq.SUB)
            #frontend.connect(subscribe_address)
            frontend.connect(publish_address)
            _log.debug('Connecting to external publish address  {}.'.format(publish_address))
            frontend.setsockopt(zmq.SUBSCRIBE, str(""))
            _log.debug('ADDING TO STORE')
            alpha = self._store[EX_ADDR_KEY]
            alpha.add(key)
            self._store[EX_ADDR_KEY]=alpha
            self._store.sync()
            self._sockets[key] = (backend, frontend)

            greenlet = gevent.spawn(self._extsubscribeloop, context, frontend)
            self._extsubscriptionloops.append(greenlet)
            return self._backend_address, self._frontend_address

    # ZMQ device not a volttron forwarder.
    def _start_pubhub(self):
        """ Creates the instance's main hub for binding.

        The mechanism is a zmq forwarder which routes publishers to
        subscribers.  This allows a single point of entry to the VOLTTRON
        instance.
        """

        try:
            context = zmq.Context.instance()
            # Socket facing clients
            frontend = context.socket(zmq.SUB)

            frontend.bind(self._frontend_address)
            frontend.setsockopt(zmq.SUBSCRIBE, "")
            _log.debug("Publishes should connect to: {}"
                       .format(self._frontend_address))
            # Socket facing services
            backend = context.socket(zmq.PUB)
            backend.bind(self._backend_address)
            _log.debug("Subscribers should connect to: {}"
                       .format(self._backend_address))

            zmq.device(zmq.FORWARDER, frontend, backend)

        except Exception, e:
            print e
            print "bringing down zmq device"
        finally:
            pass
            _log.debug('target8')
            frontend.close()
            backend.close()
            context.term()

    def _read_protected_topics_file(self):
        _log.info('loading protected-topics file %s',
                  self._protected_topics_file)
        try:
            utils.create_file_if_missing(self._protected_topics_file)
            with open(self._protected_topics_file) as fil:
                # Use gevent FileObject to avoid blocking the thread
                data = FileObject(fil, close=False).read()
                topics_data = jsonapi.loads(data) if data else {}
        except Exception:
            _log.exception('error loading %s', self._protected_topics_file)
        else:
            write_protect = topics_data.get('write-protect', [])
            topics = ProtectedPubSubTopics()
            try:
                for entry in write_protect:
                    topics.add(entry['topic'], entry['capabilities'])
            except KeyError:
                _log.exception('invalid format for protected topics '
                               'file {}'.format(self._protected_topics_file))
            else:
                self.vip.pubsub.protected_topics = topics
                _log.info('protected-topics file %s loaded',
                          self._protected_topics_file)

    #Loop to listen external publishers
    def _extsubscribeloop(self, context, subsocket):
        # note that this is going to publish to the subscribe socket
        # connecting to internal hub
        #pubsocket = context.socket(zmq.PUB)

        # note that this is going to publish to the subscribe socket
        # connecting to internal hub
        # Trial 2

        #pubsocket.connect(self._frontend_address)

        while True:
            data = subsocket.recv()
            #_log.debug("Recv external {}".format(data))

            json0 = data.find('{')
            d = jsonapi.loads(data[json0:])
            peer = 'pubsub'
            topic = d['topic']
            headers = d['headers']
            message = d['message']
            #_log.debug("Got sub message from external: {}".format(d['message']))
            self.vip.rpc.call(peer,'get_sub_external_message', topic, headers, message).get(timeout=1)
            #pubsocket.send_multipart(data, copy=False)<|MERGE_RESOLUTION|>--- conflicted
+++ resolved
@@ -108,11 +108,9 @@
 
         _log.debug('BACKEND ADDRESS: {}'.format(self._backend_address))
         _log.debug('FRONTEND ADDRESS: {}'.format(self._frontend_address))
-<<<<<<< HEAD
         for be, fe in self._store[EX_ADDR_KEY]:
             _log.debug('Adding hub: {} {}'.format(be, fe))
             self.add_hub(be, fe)
-=======
         if self._backend_address == 'tcp://127.0.0.1:5000':
             self.add_hub('tcp://127.0.0.2:5000', 'tcp://127.0.0.2:5001')
             self.add_hub('tcp://127.0.0.3:5000', 'tcp://127.0.0.3:5001')
@@ -122,7 +120,6 @@
         else:
             self.add_hub('tcp://127.0.0.1:5000', 'tcp://127.0.0.1:5001')
             self.add_hub('tcp://127.0.0.2:5000', 'tcp://127.0.0.2:5001')
->>>>>>> 7196c509
 
     def get_hubs(self):
         """ RPC method to retireve a list of tuples for connected hubs.
