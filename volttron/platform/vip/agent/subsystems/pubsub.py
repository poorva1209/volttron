--- conflicted
+++ resolved
@@ -107,15 +107,9 @@
         self._my_subscriptions = {}
         self._my_ext_subscriptions = {}
         self.protected_topics = ProtectedPubSubTopics()
-<<<<<<< HEAD
 
         backenduri = os.environ.get('MY_AGENT_PUB_ADDR', 'tcp://127.0.0.1:5000')
         frontenduri = os.environ.get('MY_AGENT_SUB_ADDR', 'tcp://127.0.0.1:5001')
-=======
-        backenduri = os.environ.get('VOLTTRON_PUB_ADDR', 'tcp://127.0.0.1:5000')
-        frontenduri = os.environ.get('VOLTTRON_SUB_ADDR', 'tcp://127.0.0.1:5001')
-
->>>>>>> 4cc4b2a3
         self.pubsub_external = PubSubExt(backenduri,
                                          frontenduri,
                                          self.core().context)
@@ -365,7 +359,7 @@
             return self.pubsub_external.subscribe(prefix, callback)
         else:
             return self.rpc().call(peer, 'pubsub.subscribe', prefix, bus=bus)
-    
+
     @subscribe.classmethod
     def subscribe(cls, peer, prefix, bus=''):
         _log.debug('PUBSUB Inside other subscribe')
@@ -509,13 +503,7 @@
         self._pubsocket = None
         self._subsocket = None
         self._context = context
-        _log.debug("Publishes should connect to: {}"
-                   .format(self._subscribe_address))
-
-
-        _log.debug("Subscribers should connect to: {}"
-                   .format(self._publish_address))
-        
+
     def subscribe(self, prefix, callback):
         """Subscribe to topic and register callback.
 
@@ -565,7 +553,7 @@
 
         _log.debug("Subscribing to prefix: {}".format(prefix))
         socket.setsockopt(zmq.SUBSCRIBE, str(prefix))
-        
+
         while True:
             data = socket.recv()
             json0 = data.find('{')
